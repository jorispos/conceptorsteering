import argparse
import numpy as np
import torch
from transformer_lens import HookedTransformer
from typing import List
from functools import partial
from utils import compute_conceptor


def load_steering_prompts(path):
    # Open the steering prompts file and read all prompts into a list
    steering_prompts = []
    with open(path, "r") as file:
        for line in file:
            steering_prompts.append(line.strip())

    # Add padding to all steering prompts so that all have the same token length
    tlen = lambda prompt: model.to_tokens(prompt).shape[1]
    pad_right = lambda prompt, length: prompt + " " * (length - tlen(prompt))
    l = max([tlen(p) for p in steering_prompts])
    steering_prompts = [pad_right(p, l) for p in steering_prompts]

    return steering_prompts


def get_resid_pre(prompt: str, layer: int):
    """
    Retrieves the pre-activation residuals from a specific layer in the model.
    These are the activations from the residual streams before they enter the
    Multi-Head Attention layer/block.

    Args:
        prompt (str): The input prompt for the model.
        layer (int): The layer number from which to retrieve the residuals.

    Returns:
        torch.Tensor: The pre-activation residuals from the specified layer.
    """
    name = f"blocks.{layer}.hook_resid_pre"
    cache, caching_hooks, _ = model.get_caching_hooks(lambda n: n == name)
    with model.hooks(fwd_hooks=caching_hooks):
        _ = model(prompt)
    return cache[name]


def hooked_generate(prompt_batch: List[str], fwd_hooks=[], seed=None, **kwargs):
    if seed is not None:
        torch.manual_seed(seed)

    with model.hooks(fwd_hooks=fwd_hooks):
        tokenized = model.to_tokens(prompt_batch)
        r = model.generate(input=tokenized, max_new_tokens=50, do_sample=True, **kwargs)
    return r


def generate_ave_hook(steering_matrices):
    def ave_hook(resid_pre, hook):
        # Makes sure only prompt tokens are modified
        if resid_pre.shape[1] == 1:
            return

        # resid_pre.shape => torch.Size([4, 7, 1600])
        # steering_matrices.shape => (4, 1600, 1600)

        # resid_pre contains the activations to be modified using the conceptor
        # This is an example where there is a steering conceptor matrix for each token
        prompt_to_steer_length, steering_matrices_length = resid_pre.shape[1], steering_matrices.shape[0]
        print(f"Prompt tokens: {prompt_to_steer_length}, Steering tokens: {steering_matrices_length}")
        assert steering_matrices_length <= prompt_to_steer_length, f"More steering tokens ({steering_matrices_length}) than prompt tokens ({prompt_to_steer_length})!"

        # Dot product is taken with correct conceptor matrix
        for i in range(steering_matrices.shape[0]):
            for j in range(resid_pre.shape[0]):
                # TODO: batch this properly
<<<<<<< HEAD
                resid_pre[j, i, :] = torch.dot(steering_matrices[i], resid_pre[j, i, :])
=======
                resid_pre[j, i, :] = torch.matmul(steering_matrices[i], resid_pre[j, i, :])
>>>>>>> 4ff95026

    return ave_hook


def _parse_args():
    parser = argparse.ArgumentParser(description='Script Configuration')

    parser.add_argument('--model_name', type=str, default='gpt2-xl', help='Name of the model to load')
    parser.add_argument('--seed', type=int, default=0, help='Random seed')
    parser.add_argument('--steering_prompts_path', type=str, default='./prompts/wedding_tokens.txt', help='Path to steering prompts file')
    parser.add_argument('--prompt_to_steer', type=str, default='I am going to a ', help='Prompt to test steering')
    parser.add_argument('--n_steered_examples', type=int, default=4, help='How many times to steer the same prompt')

    # conceptor params
    parser.add_argument('--aperture', type=float, default=10.0, help='Aperture for the conceptor')

    # sampling kwargs (settings from paper) -- TODO @joris: which paper?
    parser.add_argument('--temperature', type=float, default=1.0, help='Temperature for sampling')
    parser.add_argument('--top_p', type=float, default=0.3, help='Top p for sampling')
    parser.add_argument('--freq_penalty', type=float, default=1.0, help='Frequency penalty')
    parser.add_argument('--extraction_layer', type=int, default=6, help='Extraction layer number')

    return parser.parse_args()


if __name__ == '__main__':
    args = _parse_args()

    # mps is not yet supported
    DEVICE = 'cuda' if torch.cuda.is_available() else 'cpu'

    # Load the model
    print(">> Loading model...")
    torch.set_grad_enabled(False)
    model = HookedTransformer.from_pretrained(args.model_name, device=DEVICE)
    model.eval()

    # Activation Extraction
    print(">> Extracting activations from steering prompts...")
    steering_prompts = load_steering_prompts(args.steering_prompts_path)

    activations = []  # (n_prompts, n_tokens, n_activations)
    for prompt in steering_prompts:
        prompt_activations = get_resid_pre(prompt, args.extraction_layer)
        prompt_activations = np.squeeze(prompt_activations.detach().cpu().numpy())
        print(str(prompt_activations.shape) + ": Activation vector for prompt: \"" + prompt + "\"")
        activations.append(prompt_activations)
    activations = np.array(activations)

    print(str(activations.shape) + ": Activations matrix for all steering prompts")

    # Compute Conceptors - one conceptor per token (aggregated over all given prompts)
    print(">> Computing conceptor...")
    steering_matrices = np.array([
        compute_conceptor(activations[:, idx, :], aperture=args.aperture)
        for idx in range(activations.shape[1])
    ])
<<<<<<< HEAD
    steering_matrices = torch.Tensor(steering_matrices)
=======
    steering_matrices = torch.Tensor(steering_matrices, device=DEVICE)
>>>>>>> 4ff95026
    # shape: (num_tokens, num_activations, num_activations)

    ######################################
    ### Steer prompts using Conceptors ###
    ######################################
    print(">> Steering prompts using conceptors...")
    ave_hook = generate_ave_hook(steering_matrices=steering_matrices)
    sampling_kwargs = dict(temperature=args.temperature, top_p=args.top_p, freq_penalty=args.freq_penalty)
    editing_hooks = [(f"blocks.{args.extraction_layer}.hook_resid_pre", ave_hook)]
    res = hooked_generate([args.prompt_to_steer] * args.n_steered_examples, editing_hooks, seed=args.seed, **sampling_kwargs)

    # Print results, removing the ugly beginning of sequence token
    res_str = model.to_string(res[:, 1:])
    print(("\n\n" + "-" * 80 + "\n\n").join(res_str))<|MERGE_RESOLUTION|>--- conflicted
+++ resolved
@@ -72,11 +72,7 @@
         for i in range(steering_matrices.shape[0]):
             for j in range(resid_pre.shape[0]):
                 # TODO: batch this properly
-<<<<<<< HEAD
-                resid_pre[j, i, :] = torch.dot(steering_matrices[i], resid_pre[j, i, :])
-=======
                 resid_pre[j, i, :] = torch.matmul(steering_matrices[i], resid_pre[j, i, :])
->>>>>>> 4ff95026
 
     return ave_hook
 
@@ -134,11 +130,7 @@
         compute_conceptor(activations[:, idx, :], aperture=args.aperture)
         for idx in range(activations.shape[1])
     ])
-<<<<<<< HEAD
-    steering_matrices = torch.Tensor(steering_matrices)
-=======
     steering_matrices = torch.Tensor(steering_matrices, device=DEVICE)
->>>>>>> 4ff95026
     # shape: (num_tokens, num_activations, num_activations)
 
     ######################################
